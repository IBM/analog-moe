from typing import Optional, OrderedDict, Union
import re
from functools import partial
from torch import Tensor, no_grad, randn_like, randn, full, tensor, zeros, stack, concat
from torch.nn import Linear, Parameter
import torch.nn.functional as F

from sigma_moe.moe_layer import SigmaMoELayer

from aihwkit_lightning.nn.modules.base import AnalogLayerBase
from aihwkit_lightning.simulator.configs.configs import TorchInferenceRPUConfig
from aihwkit_lightning.exceptions import ConfigError
from aihwkit_lightning.simulator.parameters.enums import (
    WeightModifierType,
    WeightClipType,
)
from aihwkit_lightning.simulator.parameters import WeightModifierParameter
from aihwkit_lightning.nn.modules.torch_utils.torch_linear import UniformQuantize
from aihwkit_lightning.nn.conversion import convert_to_analog

HAS_TRITON = True
try:
    from .triton_src.cvmm import CVMM, CVMMSel, cvmm_std
except:
    print("WARNING: Could not load triton.")
    HAS_TRITON = False


class MoEConifgError(Exception):
    """Exceptions related to MoE configuration."""


def non_traceable_to_traceable(state_dict: OrderedDict, prefix: str):
    """Convert non-traceable state dict into traceable state dict in-place"""
    input_range = state_dict[prefix + "input_range"]
    update_idx = state_dict[prefix + "input_range_update_idx"]
    n_experts = input_range.size(1)
    device = input_range.device
    dtype = input_range.dtype
    for i in range(n_experts):
        state_dict[prefix + f"keys.{i}.input_range"] = input_range[0, i].view(
            1,
        )
        state_dict[prefix + f"keys.{i}.input_range_update_idx"] = update_idx.view(
            1,
        )
        state_dict[prefix + f"keys.{i}.x_min"] = zeros((1,), device=device, dtype=dtype)
        state_dict[prefix + f"keys.{i}.x_max"] = zeros((1,), device=device, dtype=dtype)
        state_dict[prefix + f"values.{i}.input_range"] = input_range[1, i].view(
            1,
        )
        state_dict[prefix + f"values.{i}.input_range_update_idx"] = update_idx.view(
            1,
        )
        state_dict[prefix + f"values.{i}.x_min"] = zeros(
            (1,), device=device, dtype=dtype
        )
        state_dict[prefix + f"values.{i}.x_max"] = zeros(
            (1,), device=device, dtype=dtype
        )

    state_dict.pop(prefix + "input_range")
    state_dict.pop(prefix + "input_range_update_idx")


def traceable_to_non_traceable(state_dict: OrderedDict, prefix: str):
    """Convert traceable to non-traceable state dict"""
    key_value_x_names = [
        k
        for k in state_dict
        if re.match(rf"^{re.escape(prefix)}(keys|values)\.\d+\.(x_min|x_max)$", k)
    ]
    update_idx_names = [
        k
        for k in state_dict
        if re.match(
            rf"^{re.escape(prefix)}(keys|values)\.\d+\.input_range_update_idx$", k
        )
    ]
    key_ir_names = [
        k
        for k in state_dict
        if re.match(rf"^{re.escape(prefix)}keys\.\d+\.input_range$", k)
    ]
    values_ir_names = [
        k
        for k in state_dict
        if re.match(rf"^{re.escape(prefix)}values\.\d+\.input_range$", k)
    ]
    input_range = stack(
        [
            concat([state_dict[k] for k in key_ir_names]),
            concat([state_dict[k] for k in values_ir_names]),
        ]
    )
    keys_to_delete = [
        *key_ir_names,
        *values_ir_names,
        *key_value_x_names,
        *update_idx_names,
    ]
    state_dict[prefix + "input_range"] = input_range
    state_dict[prefix + "input_range_update_idx"] = state_dict[update_idx_names[0]]
    for key_to_delete in keys_to_delete:
        state_dict.pop(key_to_delete)


def load_state_dict_pre_hook(
    state_dict,
    prefix,
    local_metadata,
    strict,
    missing_keys,
    unexpected_keys,
    error_msgs,
    traceable,
):
    has_ir = state_dict._metadata[prefix]["rpu_config"].pre_post.input_range.enable
    if not has_ir:
        return

    if has_ir and prefix + "input_range" in state_dict:
        state_dict_is_for_non_traceable = True
    else:
        state_dict_is_for_non_traceable = False

    if traceable and state_dict_is_for_non_traceable:
        # convert state dict to traceable
        non_traceable_to_traceable(state_dict=state_dict, prefix=prefix)
    elif not traceable and not state_dict_is_for_non_traceable:
        traceable_to_non_traceable(state_dict=state_dict, prefix=prefix)


class AnalogSigmaMoELayerAIHWKITLightning(AnalogLayerBase, SigmaMoELayer):
    def __init__(
        self, rpu_config: Optional[TorchInferenceRPUConfig] = None, *args, **kwargs
    ):
        SigmaMoELayer.__init__(self, *args, **kwargs)
        AnalogLayerBase.__init__(self)

        if rpu_config is None:
            self.rpu_config = TorchInferenceRPUConfig()
        else:
            assert isinstance(
                rpu_config, TorchInferenceRPUConfig
            ), "rpu_config must be a TorchInferenceRPUConfig"
            self.rpu_config = rpu_config

        # TODO do some checks here for the things we support
        # TODO also add class function that raise MoEConifgError that
        # lists all the things the user did wrong with the rpu config
        assert (
            self.rpu_config.forward.out_bound <= 0
        ), "out_bound must be <= 0, i.e. unbounded"
        assert (
            self.rpu_config.forward.out_res == -1
        ), "out_res must be -1.0, i.e. full precision"
        assert (
            self.rpu_config.mapping.max_input_size <= 0
        ), "max_input_size must be <= 0"

        self._register_load_state_dict_pre_hook(
            partial(load_state_dict_pre_hook, traceable=self.traceable)
        )
        if self.traceable:
            convert_to_analog(
                self, rpu_config=rpu_config, inplace=True, ensure_analog_root=False
            )
        else:
            # initialize the input ranges
            self.input_range = None
            ir_params = self.rpu_config.pre_post.input_range
            if ir_params.enable:
                self.input_range_update_idx = Parameter(
                    tensor(0.0, requires_grad=False)
                )
                if ir_params.learn_input_range:
                    self.input_range = Parameter(
                        full(
                            (2, self.n_experts),
                            ir_params.init_value,
                            requires_grad=True,
                        )
                    )
                else:
                    input_range = full(
                        (2, self.n_experts),
                        ir_params.init_value,
                        requires_grad=False,
                    )
                    if hasattr(self, "input_range") and self.input_range is None:
                        delattr(self, "input_range")
                    self.register_buffer("input_range", input_range)  # type: ignore

            self.expert_sel = convert_to_analog(
                self.expert_sel,
                rpu_config=rpu_config,
                inplace=False,
                ensure_analog_root=False,
            )
            self.set_weights(
                expert_sel=self.expert_sel,
                keys=self.keys,
                values=self.values,
                bias=self.bias,
                o_bias=self.o_bias,
            )

    @classmethod
    def to_digital(cls, module: "AnalogSigmaMoELayerAIHWKITLightning") -> SigmaMoELayer:
        """Return a SigmaMoELayer layer from an AnalogSigmaMoELayerAIHWKITLightning layer.

        Args:
            module: The analog module to convert.

        Returns:
            a SigmaMoELayer with the same dimension and weights
            as the analog version.
        """
        digital_layer = SigmaMoELayer(
            d_model=module.k_dim,
            n_experts=module.n_experts,
            expert_size=module.expert_size,
            k=module.n_heads,
            dropout=module.dropout,
            selection_mode=module.selection_mode,
            activation_after_topk=module.activation_after_topk,
            activation=module.activation,
            bias=module.bias is not None,
            v_dim=module.v_dim,
            sinkhorn_n_iters=module.sinkhorn_n_iters,
            expert_dropout=module.expert_dropout,
        )
        digital_layer.keys.data = module.keys.data.detach().clone()
        digital_layer.values.data = module.values.data.detach().clone()
        digital_layer.expert_sel.load_state_dict(module.expert_sel.state_dict())
        if module.bias is not None:
            digital_layer.bias.data = module.bias.data.detach().clone()
            digital_layer.o_bias.data = module.o_bias.data.detach().clone()
        return digital_layer.to(device=module.keys.device, dtype=module.values.dtype)

    @classmethod
    def move_to_meta(cls, module: "AnalogSigmaMoELayerAIHWKITLightning"):
        """Move the module to the meta class.

        This is used to move the module to the meta class. This is
        useful for the conversion of the module to analog.

        Args:
            module: The module to move to the meta class.

        """
        module = module.to(device="meta")

    @classmethod
    def from_digital(
        cls,
        module: SigmaMoELayer,
        rpu_config: TorchInferenceRPUConfig,
    ) -> "AnalogSigmaMoELayerAIHWKITLightning":
        analog_layer = cls(
            rpu_config=rpu_config,
            d_model=module.k_dim,
            n_experts=module.n_experts,
            expert_size=module.expert_size,
            k=module.n_heads,
            dropout=module.dropout,
            selection_mode=module.selection_mode,
            activation_after_topk=module.activation_after_topk,
            activation=module.activation,
            bias=module.bias,
            v_dim=module.v_dim,
            sinkhorn_n_iters=module.sinkhorn_n_iters,
            expert_dropout=module.expert_dropout,
        )
        analog_layer.set_weights(
            expert_sel=module.expert_sel,
            keys=module.keys,
            values=module.values,
            bias=module.bias,
            o_bias=module.o_bias,
        )
        return analog_layer.to(module.keys.device)

    def set_weights(
        self,
        expert_sel: Linear,
        keys: Tensor,
        values: Tensor,
        bias: Tensor | None = None,
        o_bias: Tensor | None = None,
    ) -> None:
        """Sets the weights and bias tensors. Creates a copy of the tensors.

        Args:
            expert_sel: the weight tensor
        """
        self.expert_sel.load_state_dict(expert_sel.state_dict())
        self.keys.data = keys.detach().clone()
        self.values.data = values.detach().clone()
        if bias is not None:
            self.bias.data = bias.detach().clone()
        if o_bias is not None:
            self.o_bias.data = o_bias.detach().clone()

    @staticmethod
    def modify_weight(
        inp_weight: Tensor,
        modifier: WeightModifierParameter,
    ) -> Tensor:
        """Modifies weights in-place, so .clone() before passing the weights here.

        Args:
            inp_weight: Input weights.
            assumed_wmax: Assumed maximum weight value.
            modifier: WeightModifierParameter.

        Raises:
            ConfigError: Unsupported/unknown weight modifier type.

        Returns:
            Weights with noise injected.
        """
        if modifier.type == WeightModifierType.NONE:
            return inp_weight

        if modifier.type in [
            WeightModifierType.DISCRETIZE_PER_CHANNEL,
            WeightModifierType.DISCRETIZE_ADD_NORMAL_PER_CHANNEL,
            WeightModifierType.DISCRETIZE_ADD_NORMAL_PER_CHANNEL,
        ]:
            # need per column wmax
            assumed_wmax = inp_weight.abs().amax(1)
            assumed_wmax = assumed_wmax.unsqueeze(1)  # [n_experts, 1, n_columns]
        else:
            # [n_experts, 1, 1]
            assumed_wmax = (
                inp_weight.view(inp_weight.size(0), -1).abs().amax(-1).view(-1, 1, 1)
            )

        if modifier.type in [
            WeightModifierType.DISCRETIZE,
            WeightModifierType.DISCRETIZE_PER_CHANNEL,
            WeightModifierType.DISCRETIZE_ADD_NORMAL,
            WeightModifierType.DISCRETIZE_ADD_NORMAL_PER_CHANNEL,
        ]:
            res = modifier.res
            n_states = max(res, 1 / res)
            # assumed_wamax.item() would result in fp16 imprecision
            res = assumed_wmax / n_states  # type: ignore[assignment]

        if modifier.type in [
            WeightModifierType.DISCRETIZE,
            WeightModifierType.DISCRETIZE_PER_CHANNEL,
        ]:
            # - Discretize the weights on the fly and backprob through them
            inp_weight = UniformQuantize.apply(inp_weight, res, 1.0, True)
        elif modifier.type in [
            WeightModifierType.ADD_NORMAL,
            WeightModifierType.ADD_NORMAL_PER_CHANNEL,
        ]:
            with no_grad():
                noise = modifier.std_dev * assumed_wmax * randn_like(inp_weight)
            inp_weight = inp_weight + noise
        elif modifier.type in [
            WeightModifierType.DISCRETIZE_ADD_NORMAL,
            WeightModifierType.DISCRETIZE_ADD_NORMAL_PER_CHANNEL,
        ]:
            inp_weight = UniformQuantize.apply(inp_weight, res, 1.0, True)
            with no_grad():
                noise = modifier.std_dev * assumed_wmax * randn_like(inp_weight)
            inp_weight = inp_weight + noise
        else:
            raise ConfigError(f"Weight modifier {modifier} not supported")
        return inp_weight

    def compute_scores(
        self,
        inp: Tensor,
        index: Union["CVMMSel", Tensor],
        expert_scores: Optional[Tensor] = None,
    ) -> Tensor:
        IS_CUDA = inp.is_cuda
        if IS_CUDA:
            scores = self.cvmm_wrapper(inp, index, self.keys)
            if self.bias is not None:
                scores = scores + self.bias[index.raw_sel]
        else:
            raise MoEConifgError(
                "Analog MoE executed on CPU in non-traceable mode. Please instantiate in "
                ""
                """traceable=True mode or run on GPU."""
            )

        scores = self.activation(scores)
        if expert_scores is not None:
            scores = scores * expert_scores[..., None]

        if self.dropout > 0:
            # Standard dropout on the "up-projected scores"
            scores = F.dropout(scores, self.dropout, training=self.training)

        return scores

    def cvmm_wrapper(self, inputs: Tensor, sel_indices: "CVMMSel", weights: Tensor):
        """
        TODO

        Args:
            inputs (Tensor): Shape [bsz, seq_len, d_model] or [bsz, seq_len, top_k, d_ff]
            sel_indices (CVMMSel): See `transformers.models.sigma_moe.triton_src.CVMMSel`
            weights (Tensor): Shape [n_experts, d_model, d_ff] or [n_experts, d_ff, d_model]

        Returns:
            _type_: _description_
        """
        broadcasted_input_ranges = None
        if self.input_range is not None:
            # scale the input according to the input range
            # when the input is just [bsz, seq_len, d_model] then we are doing the first MVM, i.e. the up-proj.
            is_up_projection = inputs.ndim == 3
            ir_idx = 0 if is_up_projection else 1

            # maybe adapt the input ranges here
            if self.training:
                ir_params = self.rpu_config.pre_post.input_range
                idx = self.input_range_update_idx
                if idx < ir_params.init_from_data:
                    stds = cvmm_std(
                        inputs, sel_indices.sel_index, sel_indices.sel, self.n_experts
                    )
                    if (stds > 0.0).any():
<<<<<<< HEAD
                        self.input_range.data[ir_idx][stds > 0] = (
                            self.input_range.data[ir_idx][stds > 0] * idx + ir_params.init_std_alpha * stds[stds > 0]
=======
                        self.input_range.data[ir_idx] = (
                            self.input_range.data[ir_idx][stds > 0] * idx
                            + ir_params.init_std_alpha * stds[stds > 0]
>>>>>>> 1d99e168
                        ) / (idx + 1)
                        self.input_range_update_idx.data += 1
                    self.input_range.data = self.input_range.data.abs()

            input_ranges = self.input_range[ir_idx]
            broadcasted_input_ranges = input_ranges[sel_indices.sel]

        # what is the inp_res?
        inp_res = self.rpu_config.forward.inp_res
        if inp_res > 0:
            # yields 1 / 127. for inp_res = 2**8-2
            inp_res = 2.0 / inp_res if inp_res > 1.0 else 2.0 * inp_res
        else:
            inp_res = -1

        modified_weights = weights
        apply_weight_modifier = (
            self.training or self.rpu_config.modifier.enable_during_test
        ) and self.rpu_config.modifier.type != WeightModifierType.NONE
        if apply_weight_modifier:
            modified_weights = weights.clone()

        if apply_weight_modifier:
            # weight noise injection
            modified_weights = AnalogSigmaMoELayerAIHWKITLightning.modify_weight(
                modified_weights, self.rpu_config.modifier
            )

        out_noise = None
        if self.training and self.rpu_config.forward.out_noise > 0:
            # [bsz, seq_len, top-k, d_out]
            out_noise = randn(
                (*inputs.shape[:2], self.n_heads, weights.shape[-1]),
                device=inputs.device,
            )
            # the inputs into the MVM will be in [-1, 1] range, but the weights are not normalized
            # so we need to scale the noise by the abs max
            if self.rpu_config.forward.out_noise_per_channel:
                # scale by abs_max of weight channels
                assumed_wmax = weights.abs().amax(1)
            else:
                # scale by abs_max of weight layer
                assumed_wmax = (
                    weights.view(weights.size(0), -1).abs().amax(-1).unsqueeze(-1)
                )
            out_noise = (
                out_noise
                * self.rpu_config.forward.out_noise
                * assumed_wmax[sel_indices.raw_sel]
            )

        output = CVMM.apply(
            inputs,
            sel_indices.sel_index,
            sel_indices.sel,
            modified_weights,
            inp_res,
            broadcasted_input_ranges,
            sel_indices.out_index,
            sel_indices.reduction_weight,
            out_noise,
            self.rpu_config.pre_post.input_range,
            self.rpu_config.forward,
        )
        return output

    def post_update_step(self) -> None:
        """
        Clip weights after weights have been updated.
        """
        if (
            hasattr(self.rpu_config, "clip")
            and self.rpu_config.clip.type != WeightClipType.NONE
        ):
            self.clip_weights(self.rpu_config.clip)

    @no_grad()
    def clip_weights(
        self,
    ) -> None:
        """Clip the weights."""
        clip_type = self.rpu_config.clip.type
        clip_sigma = self.rpu_config.clip.sigma

        if clip_type == WeightClipType.NONE:
            return
        assert clip_sigma > 0, "Clip sigma must be greater than 0"
        sigma_std_keys = clip_sigma * self.keys.std(
            (1, 2) if clip_type == WeightClipType.LAYER_GAUSSIAN else 1, keepdim=True
        )
        sigma_std_values = clip_sigma * self.values.std(
            (1, 2) if clip_type == WeightClipType.LAYER_GAUSSIAN else 1, keepdim=True
        )
        if clip_type in [
            WeightClipType.LAYER_GAUSSIAN,
            WeightClipType.LAYER_GAUSSIAN_PER_CHANNEL,
        ]:
            self.keys.data.clamp_(-sigma_std_keys, sigma_std_keys)
            self.values.data.clamp_(-sigma_std_values, sigma_std_values)
        else:
            raise ValueError(f"Unknown clip type {clip_type}")

    def _save_to_state_dict(self, destination, prefix, keep_vars):
        super()._save_to_state_dict(destination, prefix, keep_vars)
        # pylint: disable=protected-access
        destination._metadata[prefix.split(".")[0]]["rpu_config"] = self.rpu_config

    def _load_from_state_dict(
        self,
        state_dict,
        prefix,
        local_metadata,
        strict,
        missing_keys,
        unexpected_keys,
        error_msgs,
    ):
        super()._load_from_state_dict(
            state_dict,
            prefix,
            local_metadata,
            strict,
            missing_keys,
            unexpected_keys,
            error_msgs,
        )
        if "rpu_config" in local_metadata:
            self.rpu_config = local_metadata["rpu_config"]<|MERGE_RESOLUTION|>--- conflicted
+++ resolved
@@ -430,14 +430,9 @@
                         inputs, sel_indices.sel_index, sel_indices.sel, self.n_experts
                     )
                     if (stds > 0.0).any():
-<<<<<<< HEAD
                         self.input_range.data[ir_idx][stds > 0] = (
-                            self.input_range.data[ir_idx][stds > 0] * idx + ir_params.init_std_alpha * stds[stds > 0]
-=======
-                        self.input_range.data[ir_idx] = (
                             self.input_range.data[ir_idx][stds > 0] * idx
                             + ir_params.init_std_alpha * stds[stds > 0]
->>>>>>> 1d99e168
                         ) / (idx + 1)
                         self.input_range_update_idx.data += 1
                     self.input_range.data = self.input_range.data.abs()
